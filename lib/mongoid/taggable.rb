--- conflicted
+++ resolved
@@ -68,27 +68,13 @@
     # an array of distinct ordered list of tags defined in all documents
     # of this model
     def tags
-<<<<<<< HEAD
-      db = Mongoid::Config.master
-      db.collection(tags_index_collection).find.to_a.map{ |r| r["_id"] }
-=======
       db.collection(tags_aggregation_collection).find.to_a.map{ |r| r["_id"] }
->>>>>>> acbf7318
     end
 
     # retrieve the list of tags with weight(count), this is useful for
     # creating tag clouds
     def tags_with_weight
-<<<<<<< HEAD
-      db = Mongoid::Config.master
-      db.collection(tags_index_collection).find.to_a.map{ |r| [r["_id"], r["value"]] }
-    end
-
-    def disable_tags_index!
-      @do_tags_index = false
-=======
       db.collection(tags_aggregation_collection).find.to_a.map{ |r| [r["_id"], r["value"]] }
->>>>>>> acbf7318
     end
 
     # Find documents tagged with all tags passed as a parameter, given
@@ -116,18 +102,10 @@
       @tags_aggregation_collection ||= "#{collection_name}_tags_aggregation"
     end
 
-<<<<<<< HEAD
-    def save_tags_index!
-      return unless @do_tags_index
-
-      db = Mongoid::Config.master
-      coll = db.collection(collection_name)
-=======
     # Execute map/reduce operation to aggregate tag counts for document
     # class
     def aggregate_tags!
       return unless aggregate_tags?
->>>>>>> acbf7318
 
       map = "function() {
         if (!this.#{tags_field}) {
